--- conflicted
+++ resolved
@@ -1,27 +1,33 @@
-<<<<<<< HEAD
 import path from "path";
 import { fileURLToPath } from "url";
 import {
+  type KeyEvent,
   type StyledText,
   addDefaultParsers,
   getTreeSitterClient,
   stringToStyledText,
 } from "@opentui/core";
-=======
-import { type KeyEvent, type StyledText, stringToStyledText } from "@opentui/core";
->>>>>>> b391d5d6
 import { render, useRenderer } from "@opentui/solid";
-import { For, Show, createEffect, createMemo, createSignal, onMount } from "solid-js";
+import {
+  For,
+  Show,
+  createEffect,
+  createMemo,
+  createSignal,
+  onMount,
+} from "solid-js";
 import type { MessageContent } from "../agent";
 import { readImageFromClipboard } from "../clipboard";
 import { executeCommand, handleMapleSetup, parseCommand } from "../commands";
 import type { Config } from "../config";
+import type { ExplainResult } from "../explain";
+import { interpretExplainKey } from "../explain/keymap";
 import { logger } from "../logger";
 import { getModelInfo } from "../models/registry";
 import { handleMessage, saveCurrentSession, updateTokenCount } from "./backend";
 import { cycleTheme, getCurrentTheme, setTheme, themes } from "./colors";
-<<<<<<< HEAD
-import type { MessagePart, UIAdapter } from "./interface";
+import type { UIAdapter } from "./interface";
+import type { MessagePart } from "./interface";
 import { createSyntaxStyle } from "./syntax-theme";
 
 // Set up tree-sitter worker path for Bun
@@ -35,11 +41,6 @@
 
 // Initialize built-in tree-sitter parsers (markdown, javascript, typescript)
 addDefaultParsers([]);
-=======
-import type { UIAdapter } from "./interface";
-import type { ExplainResult } from "../explain";
-import { interpretExplainKey } from "../explain/keymap";
->>>>>>> b391d5d6
 
 export class TUISolidAdapter implements UIAdapter {
   conversationHistory: Array<{
@@ -108,8 +109,6 @@
     const initialStatus = modelInfo
       ? `Paused | ${modelInfo.name} | 0/${modelInfo.contextWindow} (0%)`
       : "Paused";
-
-    const adapter = this;
 
     render(
       () => {
@@ -124,11 +123,6 @@
           "Type your message...",
         );
         const [imageCount, setImageCount] = createSignal(0);
-        const [explainVisible, setExplainVisible] = createSignal(false);
-        const [explainResult, setExplainResult] = createSignal<
-          ExplainResult | null
-        >(null);
-        const [explainIndex, setExplainIndex] = createSignal(0);
         let textareaRef: any = null;
         const scrollBoxRef: any = null;
 
@@ -152,55 +146,10 @@
         this.getInputPlaceholder = inputPlaceholder;
         this.getImageCount = imageCount;
 
-        this.setExplainVisible = setExplainVisible;
-        this.setExplainResult = setExplainResult;
-        this.setExplainIndex = setExplainIndex;
-        this.getExplainVisible = explainVisible;
-        this.getExplainResult = explainResult;
-        this.getExplainIndex = explainIndex;
-
-        const explainData = createMemo(() => {
-          const result = explainResult();
-          if (!result) return null;
-          const index = Math.max(
-            0,
-            Math.min(result.sections.length - 1, explainIndex()),
-          );
-          const section = result.sections[index];
-          const diff = section
-            ? result.diffs.find((d) => d.id === section.diffId)
-            : undefined;
-          return {
-            result,
-            index,
-            section,
-            diff,
-          };
-        });
-
-        createEffect(() => {
-          const index = explainIndex();
-          logger.debug("explain-index-signal", { index });
-        });
-
-        createEffect(() => {
-          const data = explainData();
-          logger.debug("explain-render", {
-            index: data?.index ?? null,
-            title: data?.section?.title ?? null,
-            diffPath: data?.diff?.filePath ?? null,
-            snippet: data?.section?.explanation?.slice(0, 48) ?? null,
-            visible: explainVisible(),
-          });
-        });
-
         onMount(() => {
           // Store renderer reference
           this.renderer = renderer;
 
-<<<<<<< HEAD
-          // Set background color
-=======
           const handleExplainKeys = (key: KeyEvent) => {
             this.processExplainKeyEvent(key);
           };
@@ -209,10 +158,7 @@
           this.renderer.keyInput?.on?.("keyrepeat", handleExplainKeys);
           this.renderer.keyInput?.on?.("keyrelease", handleExplainKeys);
 
-          // Initialize theme from config
-          const themeName = this.config.theme || "tokyonight";
-          const theme = setTheme(themeName);
->>>>>>> b391d5d6
+          // Set background color
           renderer.setBackgroundColor(theme.background);
 
           if (textareaRef) {
@@ -318,182 +264,62 @@
                   }
                 }}
                 onKeyDown={async (e: any) => {
-                  if (adapter.explainModalActive) {
-                    e.preventDefault();
-                    return;
-                  }
-
-                  const keyName = (e.name || e.key || e.code || "").toLowerCase();
-
-                  if ((keyName === "return" || keyName === "enter") && !e.shift) {
+                  if (e.name === "return" && !e.shift) {
                     e.preventDefault();
                     const message = textareaRef?.plainText || "";
                     if (message.trim()) {
-                      if (adapter.pendingOAuthSetup) {
+                      if (this.pendingOAuthSetup) {
                         const code = message;
-                        const verifier = adapter.pendingOAuthSetup.verifier;
-                        adapter.pendingOAuthSetup = undefined;
-                        adapter.clearInput();
+                        const verifier = this.pendingOAuthSetup.verifier;
+                        this.pendingOAuthSetup = undefined;
+                        this.clearInput();
                         const { handleOAuthCodeInput } = await import(
                           "../commands"
                         );
                         await handleOAuthCodeInput(
                           code,
                           verifier,
-                          adapter,
-                          adapter.config,
+                          this,
+                          this.config,
                         );
-                      } else if (adapter.pendingMapleSetup) {
+                      } else if (this.pendingMapleSetup) {
                         const apiKey = message;
-                        const modelId = adapter.pendingMapleSetup.modelId;
-                        adapter.pendingMapleSetup = undefined;
-                        adapter.clearInput();
+                        const modelId = this.pendingMapleSetup.modelId;
+                        this.pendingMapleSetup = undefined;
+                        this.clearInput();
                         await handleMapleSetup(
                           apiKey,
                           modelId,
-                          adapter,
-                          adapter.config,
+                          this,
+                          this.config,
                         );
                       } else {
                         const parsed = parseCommand(message);
                         if (parsed.isCommand && parsed.command) {
-                          adapter.clearInput();
+                          this.clearInput();
                           await executeCommand(
                             parsed.command,
                             parsed.args,
-                            adapter,
-                            adapter.config,
+                            this,
+                            this.config,
                           );
                         } else {
-                          await handleMessage(message, adapter, adapter.config);
+                          await handleMessage(message, this, this.config);
                         }
                       }
                     }
-                  } else if (keyName === "escape") {
-                    if (adapter.isGenerating && adapter.abortController) {
-                      adapter.abortController.abort();
-                      adapter.appendOutput(
+                  } else if (e.name === "escape") {
+                    if (this.isGenerating && this.abortController) {
+                      this.abortController.abort();
+                      this.appendOutput(
                         "\n\n⚠️  Generation cancelled by user\n",
                       );
-                      adapter.setStatus("Cancelled");
+                      this.setStatus("Cancelled");
                     }
                   }
                 }}
               />
             </box>
-
-            <Show when={explainVisible()}>
-              <box
-                style={{
-                  position: "absolute",
-                  top: 0,
-                  left: 0,
-                  right: 0,
-                  bottom: 0,
-                  backgroundColor: "#0B1120",
-                  flexDirection: "column",
-                  padding: 1,
-                  gap: 1,
-                }}
-              >
-                <Show
-                  when={explainData()}
-                  keyed
-                  fallback={
-                    <box flexGrow={1} alignItems="center" justifyContent="center">
-                      <text>No tutorial sections available.</text>
-                    </box>
-                  }
-                >
-                  {(data) => {
-                    if (!data || !data.section) {
-                      return (
-                        <box flexGrow={1} alignItems="center" justifyContent="center">
-                          <text>No tutorial sections available.</text>
-                        </box>
-                      );
-                    }
-
-                    const { result, section, diff, index } = data;
-                    const total = result.sections.length;
-
-                    return (
-                      <box
-                        style={{ flexDirection: "column", gap: 1, flexGrow: 1 }}
-                        data-explain-section={section.id}
-                      >
-                        <box style={{ justifyContent: "space-between" }}>
-                          <text>
-                            Explain • Section {index + 1}/{total}
-                          </text>
-                          <text style={{ fg: "#38bdf8" }}>
-                            Left/Right navigate • Esc close
-                          </text>
-                        </box>
-                        <box>
-                          <text style={{ fg: "#38bdf8" }}>{section.title}</text>
-                        </box>
-                        <Show when={section.tags?.length}>
-                          <text style={{ fg: "#94a3b8" }}>
-                            tags: {section.tags?.join(", ")}
-                          </text>
-                        </Show>
-                        <scrollbox style={{ height: 8, flexShrink: 0 }}>
-                          <text>{section.explanation}</text>
-                        </scrollbox>
-                        <box>
-                          <text style={{ fg: "#cbd5f5" }}>
-                            Diff: {diff ? diff.filePath : "(not found)"}
-                          </text>
-                        </box>
-                        <scrollbox
-                          style={{ flexGrow: 1 }}
-                          data-explain-diff={diff ? diff.id : "missing"}
-                        >
-                          <For each={diff ? diff.lines : []}>
-                            {(line) => {
-                              const prefix =
-                                line.type === "add"
-                                  ? "+"
-                                  : line.type === "remove"
-                                    ? "-"
-                                    : " ";
-                              const color =
-                                line.type === "add"
-                                  ? "#22c55e"
-                                  : line.type === "remove"
-                                    ? "#f87171"
-                                    : "#94a3b8";
-
-                              const oldNumber = line.oldLineNumber ?? "";
-                              const newNumber = line.newLineNumber ?? "";
-
-                              return (
-                                <box
-                                  style={{ flexDirection: "row", gap: 1 }}
-                                  data-explain-diff-line={`${section.id}-${line.oldLineNumber ?? "n"}-${line.newLineNumber ?? "n"}`}
-                                >
-                                  <text style={{ fg: "#64748b", width: 5 }}>
-                                    {String(oldNumber).padStart(3, " ")}
-                                  </text>
-                                  <text style={{ fg: "#64748b", width: 5 }}>
-                                    {String(newNumber).padStart(3, " ")}
-                                  </text>
-                                  <text style={{ fg: color }}>{`${prefix}${line.content}`}</text>
-                                </box>
-                              );
-                            }}
-                          </For>
-                          <Show when={!diff || diff.lines.length === 0}>
-                            <text>No diff lines for this section.</text>
-                          </Show>
-                        </scrollbox>
-                      </box>
-                    );
-                  }}
-                </Show>
-              </box>
-            </Show>
           </box>
         );
       },
@@ -591,87 +417,45 @@
   }
 
   showExplainReview(result: ExplainResult): void {
-    if (!this.setExplainVisible || !this.setExplainResult || !this.setExplainIndex) {
-      this.appendOutput("Explain view is not available in this UI.\n");
-      return;
-    }
-
-    this.explainState.result = result;
-    this.explainState.index = 0;
-    this.setExplainResult(result);
-    this.setExplainIndex(0);
-    this.setExplainVisible(true);
     this.explainModalActive = true;
-    if (this.inputEl?.blur) {
-      this.inputEl.blur();
-    }
-    this.setStatus(`Explain • ${result.sections.length} section(s)`);
-  }
-
-  private hideExplainReview(): void {
-    if (this.setExplainVisible) {
-      this.setExplainVisible(false);
-    }
-    if (this.setExplainResult) {
-      this.setExplainResult(null);
-    }
+    this.explainState = { result, index: 0 };
+    this.setExplainVisible?.(true);
+    this.setExplainResult?.(result);
+    this.setExplainIndex?.(0);
+  }
+
+  hideExplainReview(): void {
     this.explainModalActive = false;
-    this.explainState.result = null;
-    this.explainState.index = 0;
-    this.setStatus(`Ready`);
-    if (this.inputEl?.focus) {
-      this.inputEl.focus();
-    }
-  }
-
-  private updateExplainSection(delta: number): void {
-    const setter = this.setExplainIndex;
-    const activeResult = this.explainState.result ?? this.getExplainResult?.();
-
-    if (!setter || !activeResult) {
-      logger.debug("explain-index-missing", {
-        hasSetter: Boolean(setter),
-        hasResult: Boolean(activeResult),
-        delta,
-      });
-      return;
-    }
-
-    const total = activeResult.sections.length;
-    if (total === 0) {
-      logger.debug("explain-index-empty");
-      return;
-    }
-
-    const current = this.getExplainIndex?.() ?? this.explainState.index;
-    const next = Math.max(0, Math.min(total - 1, current + delta));
-
-    if (next === current) {
-      logger.debug("explain-index-noop", { current, delta, total });
-      this.explainState.index = current;
-      return;
-    }
-
-    this.explainState.index = next;
-    setter(next);
-    this.renderer?.requestRender?.();
-    this.renderer?.requestAnimationFrame?.(() => {});
-    logger.debug("explain-index-update", { current, next, total, delta });
+    this.explainState = { result: null, index: 0 };
+    this.setExplainVisible?.(false);
+    this.setExplainResult?.(null);
+    this.setExplainIndex?.(0);
   }
 
   private nextExplainSection(): void {
-    this.updateExplainSection(1);
+    if (!this.explainState.result) return;
+    const nextIndex = Math.min(
+      this.explainState.index + 1,
+      this.explainState.result.sections.length - 1,
+    );
+    this.explainState.index = nextIndex;
+    this.setExplainIndex?.(nextIndex);
   }
 
   private previousExplainSection(): void {
-    this.updateExplainSection(-1);
-  }
-
-  private processExplainKeyEvent(key: Pick<KeyEvent, "name" | "code"> & {
-    preventDefault?: () => void;
-    raw?: string;
-    sequence?: string;
-  }): void {
+    if (!this.explainState.result) return;
+    const prevIndex = Math.max(this.explainState.index - 1, 0);
+    this.explainState.index = prevIndex;
+    this.setExplainIndex?.(prevIndex);
+  }
+
+  private processExplainKeyEvent(
+    key: Pick<KeyEvent, "name" | "code"> & {
+      preventDefault?: () => void;
+      raw?: string;
+      sequence?: string;
+    },
+  ): void {
     if (!this.explainModalActive) {
       return;
     }
