import path from "path";
import { fileURLToPath } from "url";
import {
  type KeyEvent,
  type StyledText,
  addDefaultParsers,
  getTreeSitterClient,
  stringToStyledText,
} from "@opentui/core";
import { render, useRenderer } from "@opentui/solid";
import {
  For,
  Show,
  createEffect,
  createMemo,
  createSignal,
  onMount,
} from "solid-js";
import type { MessageContent } from "../agent";
import { readImageFromClipboard } from "../clipboard";
import { executeCommand, handleMapleSetup, parseCommand } from "../commands";
import type { Config } from "../config";
import type { ExplainResult } from "../explain";
import { interpretExplainKey } from "../explain/keymap";
import { logger } from "../logger";
import { getModelInfo } from "../models/registry";
import { handleMessage, saveCurrentSession, updateTokenCount } from "./backend";
import { cycleTheme, getCurrentTheme, setTheme, themes } from "./colors";
import { createSyntaxStyle } from "./syntax-theme";
import type { MessagePart, UIAdapter } from "./interface";

// Set up tree-sitter worker path for Bun
const __filename = fileURLToPath(import.meta.url);
const __dirname = path.dirname(__filename);
const workerPath = path.resolve(
  __dirname,
  "../../node_modules/@opentui/core/parser.worker.js",
);
process.env.OTUI_TREE_SITTER_WORKER_PATH = workerPath;

// Initialize built-in tree-sitter parsers (markdown, javascript, typescript)
addDefaultParsers([]);

export class TUISolidAdapter implements UIAdapter {
  conversationHistory: Array<{
    role: "user" | "assistant";
    content: MessageContent;
  }> = [];
  imageAttachments: Array<{ mimeType: string; data: string }> = [];
  currentTokens = 0;
  currentSessionId: string | null = null;
  pendingMapleSetup?: { modelId: string };
  pendingOAuthSetup?: {
    verifier: string;
    provider?: "anthropic" | "openai";
    state?: string;
  };
  isGenerating = false;
  abortController: AbortController | null = null;

  private config: Config;
  private contentChunks: Array<string | StyledText> = [];
  private messageParts: MessagePart[] = [];
  private inputText = "";
  private statusText = "";
  private scrollBoxEl: any;
  private inputEl: any;
  private renderer: any;

  // Signals for reactive rendering
  private setStatusText!: (text: string) => void;
  private setOutputContent!: (content: Array<string | StyledText>) => void;
  private setMessageParts!: (parts: MessagePart[]) => void;
  private setInputValue!: (value: string) => void;
  private setInputPlaceholder!: (placeholder: string) => void;
  private setImageCount!: (count: number) => void;

  private setExplainVisible?: (value: boolean) => void;
  private setExplainResult?: (value: ExplainResult | null) => void;
  private setExplainIndex?: (value: number) => void;

  private getExplainVisible?: () => boolean;
  private getExplainResult?: () => ExplainResult | null;
  private getExplainIndex?: () => number;

  private explainModalActive = false;
  private explainState: { result: ExplainResult | null; index: number } = {
    result: null,
    index: 0,
  };

  private getStatusText!: () => string;
  private getOutputContent!: () => Array<string | StyledText>;
  private getMessageParts!: () => MessagePart[];
  private getInputValue!: () => string;
  private getInputPlaceholder!: () => string;
  private getImageCount!: () => number;

  constructor(config: Config) {
    this.config = config;
  }

  async start(): Promise<void> {
    // Get model info for initial status
    const currentModelId =
      this.config.activeProvider === "anthropic"
        ? this.config.anthropic?.model || ""
        : this.config.activeProvider === "openai"
          ? this.config.openai?.model || ""
          : this.config.activeProvider === "maple"
            ? this.config.maple?.model || ""
            : this.config.opencode.model;
    const modelInfo = getModelInfo(currentModelId);
    const initialStatus = modelInfo
      ? `Paused | ${modelInfo.name} | 0/${modelInfo.contextWindow} (0%)`
      : "Paused";

    render(
      () => {
        const renderer = useRenderer();
        const [statusText, setStatusText] = createSignal(initialStatus);
        const [outputContent, setOutputContent] = createSignal<
          Array<string | StyledText>
        >([]);
        const [messageParts, setMessageParts] = createSignal<MessagePart[]>([]);
        const [inputValue, setInputValue] = createSignal("");
        const [inputPlaceholder, setInputPlaceholder] = createSignal(
          "Type your message...",
        );
        const [imageCount, setImageCount] = createSignal(0);
<<<<<<< HEAD
        const [inputHeight, setInputHeight] = createSignal(1);
=======
        const [explainVisible, setExplainVisible] = createSignal(false);
        const [explainResult, setExplainResult] = createSignal<
          ExplainResult | null
        >(null);
        const [explainIndex, setExplainIndex] = createSignal(0);
>>>>>>> 60ed5685
        let textareaRef: any = null;
        const scrollBoxRef: any = null;

        // Initialize theme and syntax style for markdown rendering
        const themeName = this.config.theme || "tokyonight";
        const theme = setTheme(themeName);
        const syntaxStyle = createSyntaxStyle(theme);

        const updateInputHeight = (overrideText?: string) => {
          const rendererInstance: any = this.renderer || renderer;
          const availableWidth = Math.max(
            1,
            (rendererInstance?.width ?? 80) - 4,
          );
          const terminalHeight = rendererInstance?.height ?? 24;
          // Grow up to roughly 40% of the viewport so long prompts stay visible
          const maxVisibleRows = Math.max(2, Math.floor(terminalHeight * 0.4));
          const text =
            overrideText ??
            textareaRef?.plainText ??
            this.inputText ??
            this.getInputValue?.() ??
            "";

          let lineCount = 1;
          if (text.length > 0) {
            const lines = text.split("\n");
            lineCount = lines.reduce((total, line) => {
              if (line.length === 0) {
                return total + 1;
              }
              const wraps = Math.ceil(line.length / availableWidth);
              return total + Math.max(wraps, 1);
            }, 0);
          }

          const desiredHeight = Math.min(
            Math.max(lineCount, 1),
            maxVisibleRows,
          );
          if (inputHeight() !== desiredHeight) {
            setInputHeight(desiredHeight);
          }
        };

        // Store signal setters for use by adapter methods
        this.setStatusText = setStatusText;
        this.setOutputContent = setOutputContent;
        this.setMessageParts = setMessageParts;
        this.setInputValue = setInputValue;
        this.setInputPlaceholder = setInputPlaceholder;
        this.setImageCount = setImageCount;

        this.getStatusText = statusText;
        this.getOutputContent = outputContent;
        this.getMessageParts = messageParts;
        this.getInputValue = inputValue;
        this.getInputPlaceholder = inputPlaceholder;
        this.getImageCount = imageCount;

        onMount(() => {
          // Store renderer reference
          this.renderer = renderer;

          const handleExplainKeys = (key: KeyEvent) => {
            this.processExplainKeyEvent(key);
          };

          this.renderer.keyInput?.on?.("keypress", handleExplainKeys);
          this.renderer.keyInput?.on?.("keyrepeat", handleExplainKeys);
          this.renderer.keyInput?.on?.("keyrelease", handleExplainKeys);

          // Set background color
          renderer.setBackgroundColor(theme.background);

          if (textareaRef) {
            textareaRef.focus();
          }
          updateInputHeight(this.inputText);
          // Show welcome message
          if (this.contentChunks.length === 0) {
            this.contentChunks.push(
              "Welcome to Yeet. Type your message and press Enter to send (Shift+Enter for newlines).\n",
            );
            setOutputContent([...this.contentChunks]);
          }
        });

        createEffect(() => {
          const value = inputValue();
          updateInputHeight(value);
        });

        // Helper to render styled text content
        const renderStyledText = (content: string | StyledText) => {
          if (typeof content === "string") {
            return <text>{content}</text>;
          }
          // StyledText should be rendered directly without conversion
          return <text>{content as any}</text>;
        };

        return (
          <box style={{ flexDirection: "column", flexGrow: 1 }}>
            {/* Header */}
            <box style={{ backgroundColor: "#DCDCDC", height: 1 }}>
              <text style={{ fg: "#000000" }}>{statusText()}</text>
            </box>

            {/* Spacing */}
            <box style={{ height: 1 }}>
              <text> </text>
            </box>

            {/* Main content area - scrollable */}
            <scrollbox
              ref={(el: any) => {
                this.scrollBoxEl = el;
              }}
              style={{ flexGrow: 1 }}
            >
              {/* Legacy text chunks (for backwards compatibility) */}
              <For each={outputContent()}>
                {(content) => renderStyledText(content)}
              </For>

              {/* New message parts with markdown rendering */}
              <For each={messageParts()}>
                {(part) => {
                  if (part.type === "text") {
                    return (
                      <box paddingLeft={3} marginTop={1} flexShrink={0}>
                        <code
                          filetype="markdown"
                          drawUnstyledText={false}
                          syntaxStyle={syntaxStyle}
                          content={part.content}
                          conceal={true}
                        />
                      </box>
                    );
                  } else if (part.type === "tool") {
                    return (
                      <box marginTop={1} flexShrink={0}>
                        <text>{part.content}</text>
                      </box>
                    );
                  }
                  return null;
                }}
              </For>
            </scrollbox>

            {/* Spacing */}
            <box style={{ height: 1 }}>
              <text> </text>
            </box>

            {/* Footer */}
            <box
              style={{
                backgroundColor: "#DCDCDC",
                height: inputHeight(),
                flexShrink: 0,
              }}
            >
              <textarea
                ref={(el: any) => {
                  textareaRef = el;
                  this.inputEl = el;
                  updateInputHeight(
                    textareaRef?.plainText ?? this.inputText ?? "",
                  );
                }}
                placeholder={inputPlaceholder()}
                textColor="#000000"
                focusedTextColor="#000000"
                placeholderColor="#666666"
                cursorColor="#000000"
                wrapMode="word"
                showCursor={true}
                style={{ height: inputHeight(), flexGrow: 1 }}
                onContentChange={() => {
                  if (textareaRef) {
                    const text = textareaRef.plainText;
                    this.inputText = text;
                    setInputValue(text);
                    updateInputHeight(text);
                  }
                }}
                onKeyDown={async (e: any) => {
                  if (e.name === "return" && !e.shift) {
                    e.preventDefault();
                    const message = textareaRef?.plainText || "";
                    if (message.trim()) {
                      if (this.pendingOAuthSetup) {
                        const code = message;
                        const verifier = this.pendingOAuthSetup.verifier;
                        const provider =
                          this.pendingOAuthSetup.provider || "anthropic";
                        const state = this.pendingOAuthSetup.state;
                        this.pendingOAuthSetup = undefined;
                        this.clearInput();
                        const { handleOAuthCodeInput } = await import(
                          "../commands"
                        );
                        await handleOAuthCodeInput(
                          code,
                          verifier,
                          this,
                          this.config,
                          provider,
                          state,
                        );
                      } else if (this.pendingMapleSetup) {
                        const apiKey = message;
                        const modelId = this.pendingMapleSetup.modelId;
                        this.pendingMapleSetup = undefined;
                        this.clearInput();
                        await handleMapleSetup(
                          apiKey,
                          modelId,
                          this,
                          this.config,
                        );
                      } else {
                        const parsed = parseCommand(message);
                        if (parsed.isCommand && parsed.command) {
                          this.clearInput();
                          await executeCommand(
                            parsed.command,
                            parsed.args,
                            this,
                            this.config,
                          );
                        } else {
                          await handleMessage(message, this, this.config);
                        }
                      }
                    }
                  } else if (e.name === "escape") {
                    if (this.isGenerating && this.abortController) {
                      this.abortController.abort();
                      this.appendOutput(
                        "\n\n⚠️  Generation cancelled by user\n",
                      );
                      this.setStatus("Cancelled");
                    }
                  }
                }}
              />
            </box>
          </box>
        );
      },
      {
        exitOnCtrlC: true,
        targetFps: 30,
      },
    );
  }

  async stop(): Promise<void> {
    // The renderer is managed by @opentui/solid's render() function
    // We don't have direct access to stop it, but exitOnCtrlC handles cleanup
  }

  onUserInput(callback: (message: string) => Promise<void>): void {
    // Not used in Solid implementation - handled via onSubmit
  }

  onCommand(
    callback: (command: string, args: string[]) => Promise<void>,
  ): void {
    // Not used in Solid implementation - handled via onSubmit
  }

  appendOutput(text: string | StyledText): void {
    this.contentChunks.push(text);
    this.setOutputContent([...this.contentChunks]);

    // Auto-scroll to bottom
    if (this.scrollBoxEl) {
      setTimeout(() => {
        this.scrollBoxEl.scrollTop = Math.max(
          0,
          this.scrollBoxEl.scrollHeight -
            (this.scrollBoxEl.viewport?.height || 0),
        );
      }, 0);
    }
  }

  addMessagePart(part: MessagePart): void {
    this.messageParts.push(part);
    this.setMessageParts([...this.messageParts]);

    // Auto-scroll to bottom
    if (this.scrollBoxEl) {
      setTimeout(() => {
        this.scrollBoxEl.scrollTop = Math.max(
          0,
          this.scrollBoxEl.scrollHeight -
            (this.scrollBoxEl.viewport?.height || 0),
        );
      }, 0);
    }
  }

  clearOutput(): void {
    this.contentChunks = [];
    this.messageParts = [];
    this.setOutputContent([]);
    this.setMessageParts([]);
  }

  setStatus(text: string): void {
    this.statusText = text;
    this.setStatusText(text);
  }

  clearInput(): void {
    this.inputText = "";
    this.setInputValue("");
    if (this.inputEl) {
      this.inputEl.editBuffer?.setText("", { history: false });
    }
  }

  clearAttachments(): void {
    this.imageAttachments = [];
    this.updateAttachmentIndicator();
  }

  updateTokenCount(): void {
    updateTokenCount(this, this.config, "Paused");
  }

  saveCurrentSession(): void {
    saveCurrentSession(this, this.config);
  }

  setBackgroundColor(color: string): void {
    if (this.renderer) {
      this.renderer.setBackgroundColor(color);
    }
  }

  showExplainReview(result: ExplainResult): void {
    this.explainModalActive = true;
    this.explainState = { result, index: 0 };
    this.setExplainVisible?.(true);
    this.setExplainResult?.(result);
    this.setExplainIndex?.(0);
  }

  hideExplainReview(): void {
    this.explainModalActive = false;
    this.explainState = { result: null, index: 0 };
    this.setExplainVisible?.(false);
    this.setExplainResult?.(null);
    this.setExplainIndex?.(0);
  }

  private nextExplainSection(): void {
    if (!this.explainState.result) return;
    const nextIndex = Math.min(
      this.explainState.index + 1,
      this.explainState.result.sections.length - 1,
    );
    this.explainState.index = nextIndex;
    this.setExplainIndex?.(nextIndex);
  }

  private previousExplainSection(): void {
    if (!this.explainState.result) return;
    const prevIndex = Math.max(this.explainState.index - 1, 0);
    this.explainState.index = prevIndex;
    this.setExplainIndex?.(prevIndex);
  }

  private processExplainKeyEvent(
    key: Pick<KeyEvent, "name" | "code"> & {
      preventDefault?: () => void;
      raw?: string;
      sequence?: string;
    },
  ): void {
    if (!this.explainModalActive) {
      return;
    }

    if (!key || typeof key !== "object") {
      return;
    }

    const action = interpretExplainKey({
      name: key?.name,
      code: key?.code,
    });

    logger.debug("explain-key", {
      action,
      name: key?.name,
      code: key?.code,
      raw: key?.raw,
      sequence: key?.sequence,
    });

    switch (action) {
      case "close":
        key.preventDefault?.();
        this.hideExplainReview();
        break;
      case "previous":
        key.preventDefault?.();
        this.previousExplainSection();
        break;
      case "next":
        key.preventDefault?.();
        this.nextExplainSection();
        break;
      case "submit":
        key.preventDefault?.();
        break;
      default:
        break;
    }
  }

  private updateAttachmentIndicator(): void {
    this.setImageCount(this.imageAttachments.length);
  }
}

export async function createTUISolidAdapter(
  config: Config,
): Promise<UIAdapter> {
  const adapter = new TUISolidAdapter(config);
  await adapter.start();
  return adapter;
}<|MERGE_RESOLUTION|>--- conflicted
+++ resolved
@@ -128,15 +128,12 @@
           "Type your message...",
         );
         const [imageCount, setImageCount] = createSignal(0);
-<<<<<<< HEAD
         const [inputHeight, setInputHeight] = createSignal(1);
-=======
         const [explainVisible, setExplainVisible] = createSignal(false);
         const [explainResult, setExplainResult] = createSignal<
           ExplainResult | null
         >(null);
         const [explainIndex, setExplainIndex] = createSignal(0);
->>>>>>> 60ed5685
         let textareaRef: any = null;
         const scrollBoxRef: any = null;
 
